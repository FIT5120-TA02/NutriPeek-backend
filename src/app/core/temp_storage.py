<<<<<<< HEAD
import threading
import time
from enum import Enum
from typing import Any, Dict, Optional, Tuple


class FileStatus(Enum):
    """Enum for tracking the status of uploaded files."""

    AWAITING_UPLOAD = "awaiting_upload"
    UPLOADED = "uploaded"
    PROCESSING = "processing"
    PROCESSED = "processed"
    FAILED = "failed"
    EXPIRED = "expired"


class TempStorage:
    """Thread-safe temporary storage for uploaded files.

    This class provides temporary in-memory storage for uploaded files with status tracking,
    automatic expiration, and thread safety.
    """

    def __init__(self, max_file_size_mb: int = 10):
        """Initialize TempStorage.

        Args:
            max_file_size_mb: Maximum allowed file size in megabytes
        """
        self._storage: Dict[str, Dict[str, Any]] = {}
        self._lock = threading.RLock()
        self.max_file_size = max_file_size_mb * 1024 * 1024  # Convert to bytes

    def create_entry(self, shortcode: str, expiry_seconds: int = 300) -> None:
        """Create a new shortcode entry.

        Args:
            shortcode: Unique identifier for the file
            expiry_seconds: Time in seconds before entry expires
        """
        with self._lock:
            self._storage[shortcode] = {
                "timestamp": time.time(),
                "expiry": time.time() + expiry_seconds,
                "file": None,
                "status": FileStatus.AWAITING_UPLOAD,
                "error": None,
            }

    def save_file(self, shortcode: str, file_data: bytes) -> Tuple[bool, Optional[str]]:
        """Save file data to the corresponding shortcode.

        Args:
            shortcode: Unique identifier for the file
            file_data: Binary content of the file

        Returns:
            Tuple of (success, error_message)
        """
        with self._lock:
            if shortcode not in self._storage:
                return False, "Shortcode not found"

            if self._storage[shortcode]["status"] == FileStatus.EXPIRED:
                return False, "Shortcode has expired"

            if len(file_data) > self.max_file_size:
                self._storage[shortcode]["status"] = FileStatus.FAILED
                self._storage[shortcode]["error"] = "File exceeds maximum allowed size"
                return False, "File exceeds maximum allowed size"

            # All checks passed, save the file
            self._storage[shortcode]["file"] = file_data
            self._storage[shortcode]["status"] = FileStatus.UPLOADED
            return True, None

    def get_file(self, shortcode: str) -> Optional[bytes]:
        """Get file data for the given shortcode.

        Args:
            shortcode: Unique identifier for the file

        Returns:
            File data as bytes or None if not found
        """
        with self._lock:
            if not self.exists(shortcode):
                return None

            entry = self._storage[shortcode]
            # Check if entry has expired
            if time.time() > entry["expiry"]:
                entry["status"] = FileStatus.EXPIRED
                return None

            return entry.get("file")

    def update_status(
        self, shortcode: str, status: FileStatus, error: Optional[str] = None
    ) -> bool:
        """Update the status of a file.

        Args:
            shortcode: Unique identifier for the file
            status: New status to set
            error: Optional error message

        Returns:
            True if successful, False if shortcode not found
        """
        with self._lock:
            if not self.exists(shortcode):
                return False

            self._storage[shortcode]["status"] = status
            if error:
                self._storage[shortcode]["error"] = error
            return True

    def get_status(self, shortcode: str) -> Tuple[Optional[FileStatus], Optional[str]]:
        """Get the current status of a file.

        Args:
            shortcode: Unique identifier for the file

        Returns:
            Tuple of (status, error_message) or (None, None) if not found
        """
        with self._lock:
            if not self.exists(shortcode):
                return None, None

            entry = self._storage[shortcode]
            # Check if entry has expired
            if time.time() > entry["expiry"]:
                entry["status"] = FileStatus.EXPIRED

            return entry["status"], entry.get("error")

    def delete_entry(self, shortcode: str) -> bool:
        """Delete shortcode record.

        Args:
            shortcode: Unique identifier to delete

        Returns:
            True if deleted, False if not found
        """
        with self._lock:
            if shortcode in self._storage:
                del self._storage[shortcode]
                return True
            return False

    def exists(self, shortcode: str) -> bool:
        """Check if shortcode exists.

        Args:
            shortcode: Unique identifier to check

        Returns:
            True if exists, False otherwise
        """
        with self._lock:
            return shortcode in self._storage

    def cleanup_expired(self) -> int:
        """Remove all expired entries.

        Returns:
            Number of entries removed
        """
        now = time.time()
        count = 0

        with self._lock:
            expired = [
                code for code, data in self._storage.items() if now > data["expiry"]
            ]

            for code in expired:
                del self._storage[code]
                count += 1

        return count
=======
import os

BASE_DIR = os.path.dirname(os.path.dirname(os.path.dirname(os.path.abspath(__file__))))
TEMP_DIR = os.path.join(BASE_DIR, 'temp_files')
os.makedirs(TEMP_DIR, exist_ok=True)


class TempStorage:
    def __init__(self):
        pass

    def _get_file_path(self, shortcode: str) -> str:
        return os.path.join(TEMP_DIR, f"{shortcode}.bin")

    def create_entry(self, shortcode: str) -> None:
        """Create a new entry. No action needed for file-based storage."""
        pass

    def save_file(self, shortcode: str, file_data: bytes) -> None:
        file_path = self._get_file_path(shortcode)
        with open(file_path, "wb") as f:
            f.write(file_data)

    def get_file(self, shortcode: str) -> bytes | None:
        file_path = self._get_file_path(shortcode)
        if not os.path.exists(file_path):
            return None
        with open(file_path, "rb") as f:
            return f.read()

    def delete_entry(self, shortcode: str) -> None:
        file_path = self._get_file_path(shortcode)
        if os.path.exists(file_path):
            os.remove(file_path)

    def exists(self, shortcode: str) -> bool:
        file_path = self._get_file_path(shortcode)
        return os.path.exists(file_path)
>>>>>>> 271d571b


temp_storage = TempStorage()<|MERGE_RESOLUTION|>--- conflicted
+++ resolved
@@ -1,4 +1,3 @@
-<<<<<<< HEAD
 import threading
 import time
 from enum import Enum
@@ -185,46 +184,6 @@
                 count += 1
 
         return count
-=======
-import os
-
-BASE_DIR = os.path.dirname(os.path.dirname(os.path.dirname(os.path.abspath(__file__))))
-TEMP_DIR = os.path.join(BASE_DIR, 'temp_files')
-os.makedirs(TEMP_DIR, exist_ok=True)
-
-
-class TempStorage:
-    def __init__(self):
-        pass
-
-    def _get_file_path(self, shortcode: str) -> str:
-        return os.path.join(TEMP_DIR, f"{shortcode}.bin")
-
-    def create_entry(self, shortcode: str) -> None:
-        """Create a new entry. No action needed for file-based storage."""
-        pass
-
-    def save_file(self, shortcode: str, file_data: bytes) -> None:
-        file_path = self._get_file_path(shortcode)
-        with open(file_path, "wb") as f:
-            f.write(file_data)
-
-    def get_file(self, shortcode: str) -> bytes | None:
-        file_path = self._get_file_path(shortcode)
-        if not os.path.exists(file_path):
-            return None
-        with open(file_path, "rb") as f:
-            return f.read()
-
-    def delete_entry(self, shortcode: str) -> None:
-        file_path = self._get_file_path(shortcode)
-        if os.path.exists(file_path):
-            os.remove(file_path)
-
-    def exists(self, shortcode: str) -> bool:
-        file_path = self._get_file_path(shortcode)
-        return os.path.exists(file_path)
->>>>>>> 271d571b
 
 
 temp_storage = TempStorage()